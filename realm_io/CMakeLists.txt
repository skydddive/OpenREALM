cmake_minimum_required(VERSION 2.8.3)
project(realm_io)

find_package(catkin REQUIRED COMPONENTS
        realm_core
        )
find_package(OpenCV 3)
find_package(cmake_modules REQUIRED)

# Fix to find Exiv2, otherwise it really causes some nerves
list(APPEND CMAKE_MODULE_PATH ${CMAKE_CURRENT_LIST_DIR}/cmake)
find_package(Exiv2 REQUIRED)
find_package(GDAL REQUIRED)
find_package(PCL 1.7 REQUIRED)
find_package(Boost REQUIRED COMPONENTS
        filesystem
        )

catkin_package(
        INCLUDE_DIRS include ${PCL_INCLUDE_DIRS}
        LIBRARIES ${PROJECT_NAME}
        CATKIN_DEPENDS realm_core cmake_modules
        DEPENDS OpenCV Exiv2 GDAL PCL Boost
)

###################
## Build Library ##
###################

include_directories(
        include
        ${OpenCV_INCLUDE_DIRS}
        ${catkin_INCLUDE_DIRS}
        ${PCL_INCLUDE_DIRS}
        ${PCL_LIBRARY_DIRS}
        ${GDAL_INCLUDE_DIR}
        ${Exiv2_INCLUDE_DIRS}
        ${Boost_INCLUDE_DIR}
        ${cmake_modules_INCLUDE_DIR}
        ${realm_core_INCLUDE_DIR}
        ${realm_core_INCLUDE_DIRS}
)
<<<<<<< HEAD
add_library(${PROJECT_NAME} SHARED
=======
message ("HI*****************************")
message( ${realm_core_INCLUDE_DIR} )
message( ${realm_core_INCLUDE_DIRS} )
message ("HI*****************************")
add_library(${PROJECT_NAME}
>>>>>>> c86c86df
        src/realm_io_lib/exif_export.cpp
        src/realm_io_lib/exif_import.cpp
        src/realm_io_lib/gis_export.cpp
        src/realm_io_lib/pcl_export.cpp
        src/realm_io_lib/cv_export.cpp
        src/realm_io_lib/realm_import.cpp
        src/realm_io_lib/realm_export.cpp
        src/realm_io_lib/utilities.cpp
        )
target_link_libraries(${PROJECT_NAME}
        ${catkin_LIBRARIES}
        ${OpenCV_LIBRARIES}
        ${PCL_COMMON_LIBRARIES}
        ${PCL_IO_LIBRARIES}
        ${GDAL_LIBRARY}
        ${Exiv2_LIBRARIES}
        ${Boost_LIBRARIES}
        ${cmake_modules_LIBRARIES}
        -lexiv2
        )

add_definitions(
        -std=c++11
        ${PCL_DEFINITIONS}
        )

#####################
## Install Library ##
#####################

# Mark executables and/or libraries for installation
install(
        TARGETS ${PROJECT_NAME}
        ARCHIVE DESTINATION ${CATKIN_PACKAGE_LIB_DESTINATION}
        LIBRARY DESTINATION ${CATKIN_PACKAGE_LIB_DESTINATION}
        RUNTIME DESTINATION ${CATKIN_PACKAGE_BIN_DESTINATION}
)

# Mark cpp header files for installation
install(
        DIRECTORY include/
        DESTINATION ${CATKIN_PACKAGE_INCLUDE_DESTINATION}
        FILES_MATCHING PATTERN "*.h"
)<|MERGE_RESOLUTION|>--- conflicted
+++ resolved
@@ -40,15 +40,7 @@
         ${realm_core_INCLUDE_DIR}
         ${realm_core_INCLUDE_DIRS}
 )
-<<<<<<< HEAD
 add_library(${PROJECT_NAME} SHARED
-=======
-message ("HI*****************************")
-message( ${realm_core_INCLUDE_DIR} )
-message( ${realm_core_INCLUDE_DIRS} )
-message ("HI*****************************")
-add_library(${PROJECT_NAME}
->>>>>>> c86c86df
         src/realm_io_lib/exif_export.cpp
         src/realm_io_lib/exif_import.cpp
         src/realm_io_lib/gis_export.cpp
